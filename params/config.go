// Copyright 2016 The go-ethereum Authors
// This file is part of the go-ethereum library.
//
// The go-ethereum library is free software: you can redistribute it and/or modify
// it under the terms of the GNU Lesser General Public License as published by
// the Free Software Foundation, either version 3 of the License, or
// (at your option) any later version.
//
// The go-ethereum library is distributed in the hope that it will be useful,
// but WITHOUT ANY WARRANTY; without even the implied warranty of
// MERCHANTABILITY or FITNESS FOR A PARTICULAR PURPOSE. See the
// GNU Lesser General Public License for more details.
//
// You should have received a copy of the GNU Lesser General Public License
// along with the go-ethereum library. If not, see <http://www.gnu.org/licenses/>.

package params

import (
	"encoding/binary"
	"fmt"
	"math/big"

	"github.com/ethereum/go-ethereum/common"
	"github.com/ethereum/go-ethereum/crypto"
)

// Genesis hashes to enforce below configs on.
var (
	MainnetGenesisHash = common.HexToHash("0xd4e56740f876aef8c010b86a40d5f56745a118d0906a34e69aec8c0db1cb8fa3")
	RopstenGenesisHash = common.HexToHash("0x41941023680923e0fe4d74a34bdac8141f2540e3ae90623718e47d66d1ca4a2d")
	RinkebyGenesisHash = common.HexToHash("0x6341fd3daf94b748c72ced5a5b26028f2474f5f00d824504e4fa37a75767e177")
	GoerliGenesisHash  = common.HexToHash("0xbf7e331f7f7c1dd2e05159666b3bf8bc7a8a3a9eb1d518969eab529dd9b88c1a")
<<<<<<< HEAD
	YoloV1GenesisHash  = common.HexToHash("0xc3fd235071f24f93865b0850bd2a2119b30f7224d18a0e34c7bbf549ad7e3d36")
=======
	// TODO: update with yolov2 values
	YoloV2GenesisHash = common.HexToHash("0x498a7239036dd2cd09e2bb8a80922b78632017958c332b42044c250d603a8a3e")
>>>>>>> cc05b050
)

// TrustedCheckpoints associates each known checkpoint with the genesis hash of
// the chain it belongs to.
var TrustedCheckpoints = map[common.Hash]*TrustedCheckpoint{
	MainnetGenesisHash: MainnetTrustedCheckpoint,
	RopstenGenesisHash: RopstenTrustedCheckpoint,
	RinkebyGenesisHash: RinkebyTrustedCheckpoint,
	GoerliGenesisHash:  GoerliTrustedCheckpoint,
}

// CheckpointOracles associates each known checkpoint oracles with the genesis hash of
// the chain it belongs to.
var CheckpointOracles = map[common.Hash]*CheckpointOracleConfig{
	MainnetGenesisHash: MainnetCheckpointOracle,
	RopstenGenesisHash: RopstenCheckpointOracle,
	RinkebyGenesisHash: RinkebyCheckpointOracle,
	GoerliGenesisHash:  GoerliCheckpointOracle,
}

var (
	// MainnetChainConfig is the chain parameters to run a node on the main network.
	MainnetChainConfig = &ChainConfig{
		ChainID:             big.NewInt(1),
		HomesteadBlock:      big.NewInt(1150000),
		DAOForkBlock:        big.NewInt(1920000),
		DAOForkSupport:      true,
		EIP150Block:         big.NewInt(2463000),
		EIP150Hash:          common.HexToHash("0x2086799aeebeae135c246c65021c82b4e15a2c451340993aacfd2751886514f0"),
		EIP155Block:         big.NewInt(2675000),
		EIP158Block:         big.NewInt(2675000),
		ByzantiumBlock:      big.NewInt(4370000),
		ConstantinopleBlock: big.NewInt(7280000),
		PetersburgBlock:     big.NewInt(7280000),
		IstanbulBlock:       big.NewInt(9069000),
		MuirGlacierBlock:    big.NewInt(9200000),
		Ethash:              new(EthashConfig),
	}

	// MainnetTrustedCheckpoint contains the light client trusted checkpoint for the main network.
	MainnetTrustedCheckpoint = &TrustedCheckpoint{
		SectionIndex: 336,
		SectionHead:  common.HexToHash("0xd42b78902b6527a80337bf1bc372a3ccc3db97e9cc7cf421ca047ae9076c716b"),
		CHTRoot:      common.HexToHash("0xd97f3b30f7e0cb958e4c67c53ec27745e5a165e33e56821b86523dfee62b783a"),
		BloomRoot:    common.HexToHash("0xf3cbfd070fababfe2adc9b23fc02c731f6ca2cce6646b3ede4ef2db06092ccce"),
	}

	// MainnetCheckpointOracle contains a set of configs for the main network oracle.
	MainnetCheckpointOracle = &CheckpointOracleConfig{
		Address: common.HexToAddress("0x9a9070028361F7AAbeB3f2F2Dc07F82C4a98A02a"),
		Signers: []common.Address{
			common.HexToAddress("0x1b2C260efc720BE89101890E4Db589b44E950527"), // Peter
			common.HexToAddress("0x78d1aD571A1A09D60D9BBf25894b44e4C8859595"), // Martin
			common.HexToAddress("0x286834935f4A8Cfb4FF4C77D5770C2775aE2b0E7"), // Zsolt
			common.HexToAddress("0xb86e2B0Ab5A4B1373e40c51A7C712c70Ba2f9f8E"), // Gary
			common.HexToAddress("0x0DF8fa387C602AE62559cC4aFa4972A7045d6707"), // Guillaume
		},
		Threshold: 2,
	}

	// RopstenChainConfig contains the chain parameters to run a node on the Ropsten test network.
	RopstenChainConfig = &ChainConfig{
		ChainID:             big.NewInt(3),
		HomesteadBlock:      big.NewInt(0),
		DAOForkBlock:        nil,
		DAOForkSupport:      true,
		EIP150Block:         big.NewInt(0),
		EIP150Hash:          common.HexToHash("0x41941023680923e0fe4d74a34bdac8141f2540e3ae90623718e47d66d1ca4a2d"),
		EIP155Block:         big.NewInt(10),
		EIP158Block:         big.NewInt(10),
		ByzantiumBlock:      big.NewInt(1700000),
		ConstantinopleBlock: big.NewInt(4230000),
		PetersburgBlock:     big.NewInt(4939394),
		IstanbulBlock:       big.NewInt(6485846),
		MuirGlacierBlock:    big.NewInt(7117117),
		Ethash:              new(EthashConfig),
	}

	// RopstenTrustedCheckpoint contains the light client trusted checkpoint for the Ropsten test network.
	RopstenTrustedCheckpoint = &TrustedCheckpoint{
		SectionIndex: 269,
		SectionHead:  common.HexToHash("0x290a9eb65e65c64601d1b05522533ed502098a246736b348502a170818a33d64"),
		CHTRoot:      common.HexToHash("0x530ebac02264227277d0a16b0819ef96a2011a6e1e66523ebff8040f4a3437ca"),
		BloomRoot:    common.HexToHash("0x480cd5b3198a0767022902130546854a2e8867cce573c1cf0ce54e67a7bf5efb"),
	}

	// RopstenCheckpointOracle contains a set of configs for the Ropsten test network oracle.
	RopstenCheckpointOracle = &CheckpointOracleConfig{
		Address: common.HexToAddress("0xEF79475013f154E6A65b54cB2742867791bf0B84"),
		Signers: []common.Address{
			common.HexToAddress("0x32162F3581E88a5f62e8A61892B42C46E2c18f7b"), // Peter
			common.HexToAddress("0x78d1aD571A1A09D60D9BBf25894b44e4C8859595"), // Martin
			common.HexToAddress("0x286834935f4A8Cfb4FF4C77D5770C2775aE2b0E7"), // Zsolt
			common.HexToAddress("0xb86e2B0Ab5A4B1373e40c51A7C712c70Ba2f9f8E"), // Gary
			common.HexToAddress("0x0DF8fa387C602AE62559cC4aFa4972A7045d6707"), // Guillaume
		},
		Threshold: 2,
	}

	// RinkebyChainConfig contains the chain parameters to run a node on the Rinkeby test network.
	RinkebyChainConfig = &ChainConfig{
		ChainID:             big.NewInt(4),
		HomesteadBlock:      big.NewInt(1),
		DAOForkBlock:        nil,
		DAOForkSupport:      true,
		EIP150Block:         big.NewInt(2),
		EIP150Hash:          common.HexToHash("0x9b095b36c15eaf13044373aef8ee0bd3a382a5abb92e402afa44b8249c3a90e9"),
		EIP155Block:         big.NewInt(3),
		EIP158Block:         big.NewInt(3),
		ByzantiumBlock:      big.NewInt(1035301),
		ConstantinopleBlock: big.NewInt(3660663),
		PetersburgBlock:     big.NewInt(4321234),
		IstanbulBlock:       big.NewInt(5435345),
		MuirGlacierBlock:    nil,
		Clique: &CliqueConfig{
			Period: 15,
			Epoch:  30000,
		},
	}

	// RinkebyTrustedCheckpoint contains the light client trusted checkpoint for the Rinkeby test network.
	RinkebyTrustedCheckpoint = &TrustedCheckpoint{
		SectionIndex: 223,
		SectionHead:  common.HexToHash("0x03ca0d5e3a931c77cd7a97bbaa2d9e4edc4549c621dc1d223a29f10c86a4a16a"),
		CHTRoot:      common.HexToHash("0x6573dbdd91b2958b446bd04d67c23e5f14b2510ac96e8df1b6a894dc49e37c6c"),
		BloomRoot:    common.HexToHash("0x28a35042a4e88efbac55fe566faf7fce000dc436f17fd4cb4b081c9cd793e1a7"),
	}

	// RinkebyCheckpointOracle contains a set of configs for the Rinkeby test network oracle.
	RinkebyCheckpointOracle = &CheckpointOracleConfig{
		Address: common.HexToAddress("0xebe8eFA441B9302A0d7eaECc277c09d20D684540"),
		Signers: []common.Address{
			common.HexToAddress("0xd9c9cd5f6779558b6e0ed4e6acf6b1947e7fa1f3"), // Peter
			common.HexToAddress("0x78d1aD571A1A09D60D9BBf25894b44e4C8859595"), // Martin
			common.HexToAddress("0x286834935f4A8Cfb4FF4C77D5770C2775aE2b0E7"), // Zsolt
			common.HexToAddress("0xb86e2B0Ab5A4B1373e40c51A7C712c70Ba2f9f8E"), // Gary
		},
		Threshold: 2,
	}

	// GoerliChainConfig contains the chain parameters to run a node on the Görli test network.
	GoerliChainConfig = &ChainConfig{
		ChainID:             big.NewInt(5),
		HomesteadBlock:      big.NewInt(0),
		DAOForkBlock:        nil,
		DAOForkSupport:      true,
		EIP150Block:         big.NewInt(0),
		EIP155Block:         big.NewInt(0),
		EIP158Block:         big.NewInt(0),
		ByzantiumBlock:      big.NewInt(0),
		ConstantinopleBlock: big.NewInt(0),
		PetersburgBlock:     big.NewInt(0),
		IstanbulBlock:       big.NewInt(1561651),
		MuirGlacierBlock:    nil,
		Clique: &CliqueConfig{
			Period: 15,
			Epoch:  30000,
		},
	}

	// GoerliTrustedCheckpoint contains the light client trusted checkpoint for the Görli test network.
	GoerliTrustedCheckpoint = &TrustedCheckpoint{
		SectionIndex: 107,
		SectionHead:  common.HexToHash("0xff3ae39199fa191894de419e7f673c8627aa8cc7af924b90f36635b6add375f2"),
		CHTRoot:      common.HexToHash("0x27d59d60c652425b6b593a882f55a4ff57f24e470a810a6e3c8ba71833a20220"),
		BloomRoot:    common.HexToHash("0x3c14066d8bb3733780c06b8165768dbb9dd23b75f56012fe5f2fb3c2fb70cadb"),
	}

	// GoerliCheckpointOracle contains a set of configs for the Goerli test network oracle.
	GoerliCheckpointOracle = &CheckpointOracleConfig{
		Address: common.HexToAddress("0x18CA0E045F0D772a851BC7e48357Bcaab0a0795D"),
		Signers: []common.Address{
			common.HexToAddress("0x4769bcaD07e3b938B7f43EB7D278Bc7Cb9efFb38"), // Peter
			common.HexToAddress("0x78d1aD571A1A09D60D9BBf25894b44e4C8859595"), // Martin
			common.HexToAddress("0x286834935f4A8Cfb4FF4C77D5770C2775aE2b0E7"), // Zsolt
			common.HexToAddress("0xb86e2B0Ab5A4B1373e40c51A7C712c70Ba2f9f8E"), // Gary
			common.HexToAddress("0x0DF8fa387C602AE62559cC4aFa4972A7045d6707"), // Guillaume
		},
		Threshold: 2,
	}

<<<<<<< HEAD
	// YoloV1ChainConfig contains the chain parameters to run a node on the YOLOv1 test network.
	YoloV1ChainConfig = &ChainConfig{
		ChainID:             big.NewInt(133519467574833),
=======
	// YoloV2ChainConfig contains the chain parameters to run a node on the YOLOv2 test network.
	YoloV2ChainConfig = &ChainConfig{
		ChainID:             big.NewInt(133519467574834),
>>>>>>> cc05b050
		HomesteadBlock:      big.NewInt(0),
		DAOForkBlock:        nil,
		DAOForkSupport:      true,
		EIP150Block:         big.NewInt(0),
		EIP155Block:         big.NewInt(0),
		EIP158Block:         big.NewInt(0),
		ByzantiumBlock:      big.NewInt(0),
		ConstantinopleBlock: big.NewInt(0),
		PetersburgBlock:     big.NewInt(0),
		IstanbulBlock:       big.NewInt(0),
		MuirGlacierBlock:    nil,
<<<<<<< HEAD
		YoloV1Block:         big.NewInt(0),
=======
		YoloV2Block:         big.NewInt(0),
>>>>>>> cc05b050
		Clique: &CliqueConfig{
			Period: 15,
			Epoch:  30000,
		},
	}

	// AllEthashProtocolChanges contains every protocol change (EIPs) introduced
	// and accepted by the Ethereum core developers into the Ethash consensus.
	//
	// This configuration is intentionally not using keyed fields to force anyone
	// adding flags to the config to also have to set these fields.
	AllEthashProtocolChanges = &ChainConfig{big.NewInt(1337), big.NewInt(0), nil, false, big.NewInt(0), common.Hash{}, big.NewInt(0), big.NewInt(0), big.NewInt(0), big.NewInt(0), big.NewInt(0), big.NewInt(0), nil, nil, nil, new(EthashConfig), nil}

	// AllCliqueProtocolChanges contains every protocol change (EIPs) introduced
	// and accepted by the Ethereum core developers into the Clique consensus.
	//
	// This configuration is intentionally not using keyed fields to force anyone
	// adding flags to the config to also have to set these fields.
	AllCliqueProtocolChanges = &ChainConfig{big.NewInt(1337), big.NewInt(0), nil, false, big.NewInt(0), common.Hash{}, big.NewInt(0), big.NewInt(0), big.NewInt(0), big.NewInt(0), big.NewInt(0), big.NewInt(0), nil, nil, nil, nil, &CliqueConfig{Period: 0, Epoch: 30000}}

	TestChainConfig = &ChainConfig{big.NewInt(1), big.NewInt(0), nil, false, big.NewInt(0), common.Hash{}, big.NewInt(0), big.NewInt(0), big.NewInt(0), big.NewInt(0), big.NewInt(0), big.NewInt(0), nil, nil, nil, new(EthashConfig), nil}
	TestRules       = TestChainConfig.Rules(new(big.Int))
)

// TrustedCheckpoint represents a set of post-processed trie roots (CHT and
// BloomTrie) associated with the appropriate section index and head hash. It is
// used to start light syncing from this checkpoint and avoid downloading the
// entire header chain while still being able to securely access old headers/logs.
type TrustedCheckpoint struct {
	SectionIndex uint64      `json:"sectionIndex"`
	SectionHead  common.Hash `json:"sectionHead"`
	CHTRoot      common.Hash `json:"chtRoot"`
	BloomRoot    common.Hash `json:"bloomRoot"`
}

// HashEqual returns an indicator comparing the itself hash with given one.
func (c *TrustedCheckpoint) HashEqual(hash common.Hash) bool {
	if c.Empty() {
		return hash == common.Hash{}
	}
	return c.Hash() == hash
}

// Hash returns the hash of checkpoint's four key fields(index, sectionHead, chtRoot and bloomTrieRoot).
func (c *TrustedCheckpoint) Hash() common.Hash {
	buf := make([]byte, 8+3*common.HashLength)
	binary.BigEndian.PutUint64(buf, c.SectionIndex)
	copy(buf[8:], c.SectionHead.Bytes())
	copy(buf[8+common.HashLength:], c.CHTRoot.Bytes())
	copy(buf[8+2*common.HashLength:], c.BloomRoot.Bytes())
	return crypto.Keccak256Hash(buf)
}

// Empty returns an indicator whether the checkpoint is regarded as empty.
func (c *TrustedCheckpoint) Empty() bool {
	return c.SectionHead == (common.Hash{}) || c.CHTRoot == (common.Hash{}) || c.BloomRoot == (common.Hash{})
}

// CheckpointOracleConfig represents a set of checkpoint contract(which acts as an oracle)
// config which used for light client checkpoint syncing.
type CheckpointOracleConfig struct {
	Address   common.Address   `json:"address"`
	Signers   []common.Address `json:"signers"`
	Threshold uint64           `json:"threshold"`
}

// ChainConfig is the core config which determines the blockchain settings.
//
// ChainConfig is stored in the database on a per block basis. This means
// that any network, identified by its genesis block, can have its own
// set of configuration options.
type ChainConfig struct {
	ChainID *big.Int `json:"chainId"` // chainId identifies the current chain and is used for replay protection

	HomesteadBlock *big.Int `json:"homesteadBlock,omitempty"` // Homestead switch block (nil = no fork, 0 = already homestead)

	DAOForkBlock   *big.Int `json:"daoForkBlock,omitempty"`   // TheDAO hard-fork switch block (nil = no fork)
	DAOForkSupport bool     `json:"daoForkSupport,omitempty"` // Whether the nodes supports or opposes the DAO hard-fork

	// EIP150 implements the Gas price changes (https://github.com/ethereum/EIPs/issues/150)
	EIP150Block *big.Int    `json:"eip150Block,omitempty"` // EIP150 HF block (nil = no fork)
	EIP150Hash  common.Hash `json:"eip150Hash,omitempty"`  // EIP150 HF hash (needed for header only clients as only gas pricing changed)

	EIP155Block *big.Int `json:"eip155Block,omitempty"` // EIP155 HF block
	EIP158Block *big.Int `json:"eip158Block,omitempty"` // EIP158 HF block

	ByzantiumBlock      *big.Int `json:"byzantiumBlock,omitempty"`      // Byzantium switch block (nil = no fork, 0 = already on byzantium)
	ConstantinopleBlock *big.Int `json:"constantinopleBlock,omitempty"` // Constantinople switch block (nil = no fork, 0 = already activated)
	PetersburgBlock     *big.Int `json:"petersburgBlock,omitempty"`     // Petersburg switch block (nil = same as Constantinople)
	IstanbulBlock       *big.Int `json:"istanbulBlock,omitempty"`       // Istanbul switch block (nil = no fork, 0 = already on istanbul)
	MuirGlacierBlock    *big.Int `json:"muirGlacierBlock,omitempty"`    // Eip-2384 (bomb delay) switch block (nil = no fork, 0 = already activated)

<<<<<<< HEAD
	YoloV1Block *big.Int `json:"yoloV1Block,omitempty"` // YOLO v1: https://github.com/ethereum/EIPs/pull/2657 (Ephemeral testnet)
=======
	YoloV2Block *big.Int `json:"yoloV2Block,omitempty"` // YOLO v2: Gas repricings TODO @holiman add EIP references
>>>>>>> cc05b050
	EWASMBlock  *big.Int `json:"ewasmBlock,omitempty"`  // EWASM switch block (nil = no fork, 0 = already activated)

	// Various consensus engines
	Ethash *EthashConfig `json:"ethash,omitempty"`
	Clique *CliqueConfig `json:"clique,omitempty"`
}

// EthashConfig is the consensus engine configs for proof-of-work based sealing.
type EthashConfig struct{}

// String implements the stringer interface, returning the consensus engine details.
func (c *EthashConfig) String() string {
	return "ethash"
}

// CliqueConfig is the consensus engine configs for proof-of-authority based sealing.
type CliqueConfig struct {
	Period uint64 `json:"period"` // Number of seconds between blocks to enforce
	Epoch  uint64 `json:"epoch"`  // Epoch length to reset votes and checkpoint
}

// String implements the stringer interface, returning the consensus engine details.
func (c *CliqueConfig) String() string {
	return "clique"
}

// String implements the fmt.Stringer interface.
func (c *ChainConfig) String() string {
	var engine interface{}
	switch {
	case c.Ethash != nil:
		engine = c.Ethash
	case c.Clique != nil:
		engine = c.Clique
	default:
		engine = "unknown"
	}
<<<<<<< HEAD
	return fmt.Sprintf("{ChainID: %v Homestead: %v DAO: %v DAOSupport: %v EIP150: %v EIP155: %v EIP158: %v Byzantium: %v Constantinople: %v Petersburg: %v Istanbul: %v, Muir Glacier: %v, YOLO v1: %v, Engine: %v}",
=======
	return fmt.Sprintf("{ChainID: %v Homestead: %v DAO: %v DAOSupport: %v EIP150: %v EIP155: %v EIP158: %v Byzantium: %v Constantinople: %v Petersburg: %v Istanbul: %v, Muir Glacier: %v, YOLO v2: %v, Engine: %v}",
>>>>>>> cc05b050
		c.ChainID,
		c.HomesteadBlock,
		c.DAOForkBlock,
		c.DAOForkSupport,
		c.EIP150Block,
		c.EIP155Block,
		c.EIP158Block,
		c.ByzantiumBlock,
		c.ConstantinopleBlock,
		c.PetersburgBlock,
		c.IstanbulBlock,
		c.MuirGlacierBlock,
<<<<<<< HEAD
		c.YoloV1Block,
=======
		c.YoloV2Block,
>>>>>>> cc05b050
		engine,
	)
}

// IsHomestead returns whether num is either equal to the homestead block or greater.
func (c *ChainConfig) IsHomestead(num *big.Int) bool {
	return isForked(c.HomesteadBlock, num)
}

// IsDAOFork returns whether num is either equal to the DAO fork block or greater.
func (c *ChainConfig) IsDAOFork(num *big.Int) bool {
	return isForked(c.DAOForkBlock, num)
}

// IsEIP150 returns whether num is either equal to the EIP150 fork block or greater.
func (c *ChainConfig) IsEIP150(num *big.Int) bool {
	return isForked(c.EIP150Block, num)
}

// IsEIP155 returns whether num is either equal to the EIP155 fork block or greater.
func (c *ChainConfig) IsEIP155(num *big.Int) bool {
	return isForked(c.EIP155Block, num)
}

// IsEIP158 returns whether num is either equal to the EIP158 fork block or greater.
func (c *ChainConfig) IsEIP158(num *big.Int) bool {
	return isForked(c.EIP158Block, num)
}

// IsByzantium returns whether num is either equal to the Byzantium fork block or greater.
func (c *ChainConfig) IsByzantium(num *big.Int) bool {
	return isForked(c.ByzantiumBlock, num)
}

// IsConstantinople returns whether num is either equal to the Constantinople fork block or greater.
func (c *ChainConfig) IsConstantinople(num *big.Int) bool {
	return isForked(c.ConstantinopleBlock, num)
}

// IsMuirGlacier returns whether num is either equal to the Muir Glacier (EIP-2384) fork block or greater.
func (c *ChainConfig) IsMuirGlacier(num *big.Int) bool {
	return isForked(c.MuirGlacierBlock, num)
}

// IsPetersburg returns whether num is either
// - equal to or greater than the PetersburgBlock fork block,
// - OR is nil, and Constantinople is active
func (c *ChainConfig) IsPetersburg(num *big.Int) bool {
	return isForked(c.PetersburgBlock, num) || c.PetersburgBlock == nil && isForked(c.ConstantinopleBlock, num)
}

// IsIstanbul returns whether num is either equal to the Istanbul fork block or greater.
func (c *ChainConfig) IsIstanbul(num *big.Int) bool {
	return isForked(c.IstanbulBlock, num)
}

<<<<<<< HEAD
// IsYoloV1 returns whether num is either equal to the YoloV1 fork block or greater.
func (c *ChainConfig) IsYoloV1(num *big.Int) bool {
	return isForked(c.YoloV1Block, num)
=======
// IsYoloV2 returns whether num is either equal to the YoloV1 fork block or greater.
func (c *ChainConfig) IsYoloV2(num *big.Int) bool {
	return isForked(c.YoloV2Block, num)
>>>>>>> cc05b050
}

// IsEWASM returns whether num represents a block number after the EWASM fork
func (c *ChainConfig) IsEWASM(num *big.Int) bool {
	return isForked(c.EWASMBlock, num)
}

// CheckCompatible checks whether scheduled fork transitions have been imported
// with a mismatching chain configuration.
func (c *ChainConfig) CheckCompatible(newcfg *ChainConfig, height uint64) *ConfigCompatError {
	bhead := new(big.Int).SetUint64(height)

	// Iterate checkCompatible to find the lowest conflict.
	var lasterr *ConfigCompatError
	for {
		err := c.checkCompatible(newcfg, bhead)
		if err == nil || (lasterr != nil && err.RewindTo == lasterr.RewindTo) {
			break
		}
		lasterr = err
		bhead.SetUint64(err.RewindTo)
	}
	return lasterr
}

// CheckConfigForkOrder checks that we don't "skip" any forks, geth isn't pluggable enough
// to guarantee that forks can be implemented in a different order than on official networks
func (c *ChainConfig) CheckConfigForkOrder() error {
	type fork struct {
		name     string
		block    *big.Int
		optional bool // if true, the fork may be nil and next fork is still allowed
	}
	var lastFork fork
	for _, cur := range []fork{
		{name: "homesteadBlock", block: c.HomesteadBlock},
		{name: "daoForkBlock", block: c.DAOForkBlock, optional: true},
		{name: "eip150Block", block: c.EIP150Block},
		{name: "eip155Block", block: c.EIP155Block},
		{name: "eip158Block", block: c.EIP158Block},
		{name: "byzantiumBlock", block: c.ByzantiumBlock},
		{name: "constantinopleBlock", block: c.ConstantinopleBlock},
		{name: "petersburgBlock", block: c.PetersburgBlock},
		{name: "istanbulBlock", block: c.IstanbulBlock},
		{name: "muirGlacierBlock", block: c.MuirGlacierBlock, optional: true},
<<<<<<< HEAD
		{name: "yoloV1Block", block: c.YoloV1Block},
=======
		{name: "yoloV2Block", block: c.YoloV2Block},
>>>>>>> cc05b050
	} {
		if lastFork.name != "" {
			// Next one must be higher number
			if lastFork.block == nil && cur.block != nil {
				return fmt.Errorf("unsupported fork ordering: %v not enabled, but %v enabled at %v",
					lastFork.name, cur.name, cur.block)
			}
			if lastFork.block != nil && cur.block != nil {
				if lastFork.block.Cmp(cur.block) > 0 {
					return fmt.Errorf("unsupported fork ordering: %v enabled at %v, but %v enabled at %v",
						lastFork.name, lastFork.block, cur.name, cur.block)
				}
			}
		}
		// If it was optional and not set, then ignore it
		if !cur.optional || cur.block != nil {
			lastFork = cur
		}
	}
	return nil
}

func (c *ChainConfig) checkCompatible(newcfg *ChainConfig, head *big.Int) *ConfigCompatError {
	if isForkIncompatible(c.HomesteadBlock, newcfg.HomesteadBlock, head) {
		return newCompatError("Homestead fork block", c.HomesteadBlock, newcfg.HomesteadBlock)
	}
	if isForkIncompatible(c.DAOForkBlock, newcfg.DAOForkBlock, head) {
		return newCompatError("DAO fork block", c.DAOForkBlock, newcfg.DAOForkBlock)
	}
	if c.IsDAOFork(head) && c.DAOForkSupport != newcfg.DAOForkSupport {
		return newCompatError("DAO fork support flag", c.DAOForkBlock, newcfg.DAOForkBlock)
	}
	if isForkIncompatible(c.EIP150Block, newcfg.EIP150Block, head) {
		return newCompatError("EIP150 fork block", c.EIP150Block, newcfg.EIP150Block)
	}
	if isForkIncompatible(c.EIP155Block, newcfg.EIP155Block, head) {
		return newCompatError("EIP155 fork block", c.EIP155Block, newcfg.EIP155Block)
	}
	if isForkIncompatible(c.EIP158Block, newcfg.EIP158Block, head) {
		return newCompatError("EIP158 fork block", c.EIP158Block, newcfg.EIP158Block)
	}
	if c.IsEIP158(head) && !configNumEqual(c.ChainID, newcfg.ChainID) {
		return newCompatError("EIP158 chain ID", c.EIP158Block, newcfg.EIP158Block)
	}
	if isForkIncompatible(c.ByzantiumBlock, newcfg.ByzantiumBlock, head) {
		return newCompatError("Byzantium fork block", c.ByzantiumBlock, newcfg.ByzantiumBlock)
	}
	if isForkIncompatible(c.ConstantinopleBlock, newcfg.ConstantinopleBlock, head) {
		return newCompatError("Constantinople fork block", c.ConstantinopleBlock, newcfg.ConstantinopleBlock)
	}
	if isForkIncompatible(c.PetersburgBlock, newcfg.PetersburgBlock, head) {
		// the only case where we allow Petersburg to be set in the past is if it is equal to Constantinople
		// mainly to satisfy fork ordering requirements which state that Petersburg fork be set if Constantinople fork is set
		if isForkIncompatible(c.ConstantinopleBlock, newcfg.PetersburgBlock, head) {
			return newCompatError("Petersburg fork block", c.PetersburgBlock, newcfg.PetersburgBlock)
		}
	}
	if isForkIncompatible(c.IstanbulBlock, newcfg.IstanbulBlock, head) {
		return newCompatError("Istanbul fork block", c.IstanbulBlock, newcfg.IstanbulBlock)
	}
	if isForkIncompatible(c.MuirGlacierBlock, newcfg.MuirGlacierBlock, head) {
		return newCompatError("Muir Glacier fork block", c.MuirGlacierBlock, newcfg.MuirGlacierBlock)
	}
<<<<<<< HEAD
	if isForkIncompatible(c.YoloV1Block, newcfg.YoloV1Block, head) {
		return newCompatError("YOLOv1 fork block", c.YoloV1Block, newcfg.YoloV1Block)
=======
	if isForkIncompatible(c.YoloV2Block, newcfg.YoloV2Block, head) {
		return newCompatError("YOLOv2 fork block", c.YoloV2Block, newcfg.YoloV2Block)
>>>>>>> cc05b050
	}
	if isForkIncompatible(c.EWASMBlock, newcfg.EWASMBlock, head) {
		return newCompatError("ewasm fork block", c.EWASMBlock, newcfg.EWASMBlock)
	}
	return nil
}

// isForkIncompatible returns true if a fork scheduled at s1 cannot be rescheduled to
// block s2 because head is already past the fork.
func isForkIncompatible(s1, s2, head *big.Int) bool {
	return (isForked(s1, head) || isForked(s2, head)) && !configNumEqual(s1, s2)
}

// isForked returns whether a fork scheduled at block s is active at the given head block.
func isForked(s, head *big.Int) bool {
	if s == nil || head == nil {
		return false
	}
	return s.Cmp(head) <= 0
}

func configNumEqual(x, y *big.Int) bool {
	if x == nil {
		return y == nil
	}
	if y == nil {
		return x == nil
	}
	return x.Cmp(y) == 0
}

// ConfigCompatError is raised if the locally-stored blockchain is initialised with a
// ChainConfig that would alter the past.
type ConfigCompatError struct {
	What string
	// block numbers of the stored and new configurations
	StoredConfig, NewConfig *big.Int
	// the block number to which the local chain must be rewound to correct the error
	RewindTo uint64
}

func newCompatError(what string, storedblock, newblock *big.Int) *ConfigCompatError {
	var rew *big.Int
	switch {
	case storedblock == nil:
		rew = newblock
	case newblock == nil || storedblock.Cmp(newblock) < 0:
		rew = storedblock
	default:
		rew = newblock
	}
	err := &ConfigCompatError{what, storedblock, newblock, 0}
	if rew != nil && rew.Sign() > 0 {
		err.RewindTo = rew.Uint64() - 1
	}
	return err
}

func (err *ConfigCompatError) Error() string {
	return fmt.Sprintf("mismatching %s in database (have %d, want %d, rewindto %d)", err.What, err.StoredConfig, err.NewConfig, err.RewindTo)
}

// Rules wraps ChainConfig and is merely syntactic sugar or can be used for functions
// that do not have or require information about the block.
//
// Rules is a one time interface meaning that it shouldn't be used in between transition
// phases.
type Rules struct {
	ChainID                                                 *big.Int
	IsHomestead, IsEIP150, IsEIP155, IsEIP158               bool
	IsByzantium, IsConstantinople, IsPetersburg, IsIstanbul bool
<<<<<<< HEAD
	IsYoloV1                                                bool
=======
	IsYoloV2                                                bool
>>>>>>> cc05b050
}

// Rules ensures c's ChainID is not nil.
func (c *ChainConfig) Rules(num *big.Int) Rules {
	chainID := c.ChainID
	if chainID == nil {
		chainID = new(big.Int)
	}
	return Rules{
		ChainID:          new(big.Int).Set(chainID),
		IsHomestead:      c.IsHomestead(num),
		IsEIP150:         c.IsEIP150(num),
		IsEIP155:         c.IsEIP155(num),
		IsEIP158:         c.IsEIP158(num),
		IsByzantium:      c.IsByzantium(num),
		IsConstantinople: c.IsConstantinople(num),
		IsPetersburg:     c.IsPetersburg(num),
		IsIstanbul:       c.IsIstanbul(num),
<<<<<<< HEAD
		IsYoloV1:         c.IsYoloV1(num),
=======
		IsYoloV2:         c.IsYoloV2(num),
>>>>>>> cc05b050
	}
}<|MERGE_RESOLUTION|>--- conflicted
+++ resolved
@@ -31,12 +31,8 @@
 	RopstenGenesisHash = common.HexToHash("0x41941023680923e0fe4d74a34bdac8141f2540e3ae90623718e47d66d1ca4a2d")
 	RinkebyGenesisHash = common.HexToHash("0x6341fd3daf94b748c72ced5a5b26028f2474f5f00d824504e4fa37a75767e177")
 	GoerliGenesisHash  = common.HexToHash("0xbf7e331f7f7c1dd2e05159666b3bf8bc7a8a3a9eb1d518969eab529dd9b88c1a")
-<<<<<<< HEAD
-	YoloV1GenesisHash  = common.HexToHash("0xc3fd235071f24f93865b0850bd2a2119b30f7224d18a0e34c7bbf549ad7e3d36")
-=======
 	// TODO: update with yolov2 values
 	YoloV2GenesisHash = common.HexToHash("0x498a7239036dd2cd09e2bb8a80922b78632017958c332b42044c250d603a8a3e")
->>>>>>> cc05b050
 )
 
 // TrustedCheckpoints associates each known checkpoint with the genesis hash of
@@ -218,15 +214,9 @@
 		Threshold: 2,
 	}
 
-<<<<<<< HEAD
-	// YoloV1ChainConfig contains the chain parameters to run a node on the YOLOv1 test network.
-	YoloV1ChainConfig = &ChainConfig{
-		ChainID:             big.NewInt(133519467574833),
-=======
 	// YoloV2ChainConfig contains the chain parameters to run a node on the YOLOv2 test network.
 	YoloV2ChainConfig = &ChainConfig{
 		ChainID:             big.NewInt(133519467574834),
->>>>>>> cc05b050
 		HomesteadBlock:      big.NewInt(0),
 		DAOForkBlock:        nil,
 		DAOForkSupport:      true,
@@ -238,11 +228,7 @@
 		PetersburgBlock:     big.NewInt(0),
 		IstanbulBlock:       big.NewInt(0),
 		MuirGlacierBlock:    nil,
-<<<<<<< HEAD
-		YoloV1Block:         big.NewInt(0),
-=======
 		YoloV2Block:         big.NewInt(0),
->>>>>>> cc05b050
 		Clique: &CliqueConfig{
 			Period: 15,
 			Epoch:  30000,
@@ -335,11 +321,7 @@
 	IstanbulBlock       *big.Int `json:"istanbulBlock,omitempty"`       // Istanbul switch block (nil = no fork, 0 = already on istanbul)
 	MuirGlacierBlock    *big.Int `json:"muirGlacierBlock,omitempty"`    // Eip-2384 (bomb delay) switch block (nil = no fork, 0 = already activated)
 
-<<<<<<< HEAD
-	YoloV1Block *big.Int `json:"yoloV1Block,omitempty"` // YOLO v1: https://github.com/ethereum/EIPs/pull/2657 (Ephemeral testnet)
-=======
 	YoloV2Block *big.Int `json:"yoloV2Block,omitempty"` // YOLO v2: Gas repricings TODO @holiman add EIP references
->>>>>>> cc05b050
 	EWASMBlock  *big.Int `json:"ewasmBlock,omitempty"`  // EWASM switch block (nil = no fork, 0 = already activated)
 
 	// Various consensus engines
@@ -377,11 +359,7 @@
 	default:
 		engine = "unknown"
 	}
-<<<<<<< HEAD
-	return fmt.Sprintf("{ChainID: %v Homestead: %v DAO: %v DAOSupport: %v EIP150: %v EIP155: %v EIP158: %v Byzantium: %v Constantinople: %v Petersburg: %v Istanbul: %v, Muir Glacier: %v, YOLO v1: %v, Engine: %v}",
-=======
 	return fmt.Sprintf("{ChainID: %v Homestead: %v DAO: %v DAOSupport: %v EIP150: %v EIP155: %v EIP158: %v Byzantium: %v Constantinople: %v Petersburg: %v Istanbul: %v, Muir Glacier: %v, YOLO v2: %v, Engine: %v}",
->>>>>>> cc05b050
 		c.ChainID,
 		c.HomesteadBlock,
 		c.DAOForkBlock,
@@ -394,11 +372,7 @@
 		c.PetersburgBlock,
 		c.IstanbulBlock,
 		c.MuirGlacierBlock,
-<<<<<<< HEAD
-		c.YoloV1Block,
-=======
 		c.YoloV2Block,
->>>>>>> cc05b050
 		engine,
 	)
 }
@@ -455,15 +429,9 @@
 	return isForked(c.IstanbulBlock, num)
 }
 
-<<<<<<< HEAD
-// IsYoloV1 returns whether num is either equal to the YoloV1 fork block or greater.
-func (c *ChainConfig) IsYoloV1(num *big.Int) bool {
-	return isForked(c.YoloV1Block, num)
-=======
 // IsYoloV2 returns whether num is either equal to the YoloV1 fork block or greater.
 func (c *ChainConfig) IsYoloV2(num *big.Int) bool {
 	return isForked(c.YoloV2Block, num)
->>>>>>> cc05b050
 }
 
 // IsEWASM returns whether num represents a block number after the EWASM fork
@@ -509,11 +477,7 @@
 		{name: "petersburgBlock", block: c.PetersburgBlock},
 		{name: "istanbulBlock", block: c.IstanbulBlock},
 		{name: "muirGlacierBlock", block: c.MuirGlacierBlock, optional: true},
-<<<<<<< HEAD
-		{name: "yoloV1Block", block: c.YoloV1Block},
-=======
 		{name: "yoloV2Block", block: c.YoloV2Block},
->>>>>>> cc05b050
 	} {
 		if lastFork.name != "" {
 			// Next one must be higher number
@@ -577,13 +541,8 @@
 	if isForkIncompatible(c.MuirGlacierBlock, newcfg.MuirGlacierBlock, head) {
 		return newCompatError("Muir Glacier fork block", c.MuirGlacierBlock, newcfg.MuirGlacierBlock)
 	}
-<<<<<<< HEAD
-	if isForkIncompatible(c.YoloV1Block, newcfg.YoloV1Block, head) {
-		return newCompatError("YOLOv1 fork block", c.YoloV1Block, newcfg.YoloV1Block)
-=======
 	if isForkIncompatible(c.YoloV2Block, newcfg.YoloV2Block, head) {
 		return newCompatError("YOLOv2 fork block", c.YoloV2Block, newcfg.YoloV2Block)
->>>>>>> cc05b050
 	}
 	if isForkIncompatible(c.EWASMBlock, newcfg.EWASMBlock, head) {
 		return newCompatError("ewasm fork block", c.EWASMBlock, newcfg.EWASMBlock)
@@ -655,11 +614,7 @@
 	ChainID                                                 *big.Int
 	IsHomestead, IsEIP150, IsEIP155, IsEIP158               bool
 	IsByzantium, IsConstantinople, IsPetersburg, IsIstanbul bool
-<<<<<<< HEAD
-	IsYoloV1                                                bool
-=======
 	IsYoloV2                                                bool
->>>>>>> cc05b050
 }
 
 // Rules ensures c's ChainID is not nil.
@@ -678,10 +633,6 @@
 		IsConstantinople: c.IsConstantinople(num),
 		IsPetersburg:     c.IsPetersburg(num),
 		IsIstanbul:       c.IsIstanbul(num),
-<<<<<<< HEAD
-		IsYoloV1:         c.IsYoloV1(num),
-=======
 		IsYoloV2:         c.IsYoloV2(num),
->>>>>>> cc05b050
 	}
 }