--- conflicted
+++ resolved
@@ -19,7 +19,6 @@
 - ```datadir.ancient```: Data directory for ancient chain segments (default = inside chaindata)
 
 - ```keystore```: Path of the directory where keystores are located
-<<<<<<< HEAD
 
 - ```rpc.batchlimit```: Maximum number of messages in a batch (default=100, use 0 for no limits) (default: 100)
 
@@ -29,23 +28,11 @@
 
 - ```syncmode```: Blockchain sync mode (only "full" sync supported) (default: full)
 
-=======
-
-- ```rpc.batchlimit```: Maximum number of messages in a batch (default=100, use 0 for no limits) (default: 100)
-
-- ```rpc.returndatalimit```: Maximum size (in bytes) a result of an rpc request could have (default=100000, use 0 for no limits) (default: 100000)
-
-- ```config```: Path to the TOML configuration file
-
-- ```syncmode```: Blockchain sync mode (only "full" sync supported) (default: full)
-
->>>>>>> 5c912641
 - ```gcmode```: Blockchain garbage collection mode ("full", "archive") (default: full)
 
 - ```eth.requiredblocks```: Comma separated block number-to-hash mappings to require for peering (<number>=<hash>)
 
 - ```snapshot```: Enables the snapshot-database mode (default: true)
-<<<<<<< HEAD
 
 - ```bor.logs```: Enables bor log retrieval (default: false)
 
@@ -53,15 +40,6 @@
 
 - ```bor.withoutheimdall```: Run without Heimdall service (for testing purpose) (default: false)
 
-=======
-
-- ```bor.logs```: Enables bor log retrieval (default: false)
-
-- ```bor.heimdall```: URL of Heimdall service (default: http://localhost:1317)
-
-- ```bor.withoutheimdall```: Run without Heimdall service (for testing purpose) (default: false)
-
->>>>>>> 5c912641
 - ```bor.devfakeauthor```: Run miner without validator set authorization [dev mode] : Use with '--bor.withoutheimdall' (default: false)
 
 - ```bor.heimdallgRPC```: Address of Heimdall gRPC service
@@ -77,7 +55,6 @@
 - ```gpo.blocks```: Number of recent blocks to check for gas prices (default: 20)
 
 - ```gpo.percentile```: Suggested gas price is the given percentile of a set of recent transaction gas prices (default: 60)
-<<<<<<< HEAD
 
 - ```gpo.maxheaderhistory```: Maximum header history of gasprice oracle (default: 1024)
 
@@ -95,29 +72,10 @@
 
 - ```dev.period```: Block period to use in developer mode (0 = mine only if transaction pending) (default: 0)
 
-=======
-
-- ```gpo.maxheaderhistory```: Maximum header history of gasprice oracle (default: 1024)
-
-- ```gpo.maxblockhistory```: Maximum block history of gasprice oracle (default: 1024)
-
-- ```gpo.maxprice```: Maximum gas price will be recommended by gpo (default: 5000000000000)
-
-- ```gpo.ignoreprice```: Gas price below which gpo will ignore transactions (default: 2)
-
-- ```disable-bor-wallet```: Disable the personal wallet endpoints (default: true)
-
-- ```grpc.addr```: Address and port to bind the GRPC server (default: :3131)
-
-- ```dev```: Enable developer mode with ephemeral proof-of-authority network and a pre-funded developer account, mining enabled (default: false)
-
-- ```dev.period```: Block period to use in developer mode (0 = mine only if transaction pending) (default: 0)
-
 - ```parallelevm.enable```: Enable Block STM (default: true)
 
 - ```parallelevm.procs```: Number of speculative processes (cores) in Block STM (default: 8)
 
->>>>>>> 5c912641
 - ```dev.gaslimit```: Initial block gas limit (default: 11500000)
 
 - ```pprof```: Enable the pprof HTTP server (default: false)
@@ -225,15 +183,9 @@
 - ```ws.ep-size```: Maximum size of workers to run in rpc execution pool for WS requests (default: 40)
 
 - ```ws.ep-requesttimeout```: Request Timeout for rpc execution pool for WS requests (default: 0s)
-<<<<<<< HEAD
 
 - ```graphql```: Enable GraphQL on the HTTP-RPC server. Note that GraphQL can only be started if an HTTP server is started as well. (default: false)
 
-=======
-
-- ```graphql```: Enable GraphQL on the HTTP-RPC server. Note that GraphQL can only be started if an HTTP server is started as well. (default: false)
-
->>>>>>> 5c912641
 ### Logging Options
 
 - ```vmodule```: Per-module verbosity: comma-separated list of <pattern>=<level> (e.g. eth/*=5,p2p=4)
@@ -253,7 +205,6 @@
 - ```bootnodes```: Comma separated enode URLs for P2P discovery bootstrap
 
 - ```maxpeers```: Maximum number of network peers (network disabled if set to 0) (default: 50)
-<<<<<<< HEAD
 
 - ```maxpendpeers```: Maximum number of pending connection attempts (default: 50)
 
@@ -263,27 +214,13 @@
 
 - ```nodekey```:  P2P node key file
 
-=======
-
-- ```maxpendpeers```: Maximum number of pending connection attempts (default: 50)
-
-- ```nat```: NAT port mapping mechanism (any|none|upnp|pmp|extip:<IP>) (default: any)
-
-- ```netrestrict```: Restricts network communication to the given IP networks (CIDR masks)
-
-- ```nodekey```:  P2P node key file
-
->>>>>>> 5c912641
 - ```nodekeyhex```: P2P node key as hex
 
 - ```nodiscover```: Disables the peer discovery mechanism (manual peer addition) (default: false)
 
 - ```v5disc```: Enables the experimental RLPx V5 (Topic Discovery) mechanism (default: false)
-<<<<<<< HEAD
-=======
 
 - ```txarrivalwait```: Maximum duration to wait for a transaction before explicitly requesting it (defaults to 500ms) (default: 500ms)
->>>>>>> 5c912641
 
 ### Sealer Options
 
@@ -296,15 +233,10 @@
 - ```miner.gaslimit```: Target gas ceiling (gas limit) for mined blocks (default: 30000000)
 
 - ```miner.gasprice```: Minimum gas price for mining a transaction (default: 1000000000)
-<<<<<<< HEAD
 
 - ```miner.recommit```: The time interval for miner to re-create mining work (default: 2m5s)
-=======
-
-- ```miner.recommit```: The time interval for miner to re-create mining work (default: 2m5s)
 
 - ```miner.interruptcommit```: Interrupt block commit when block creation time is passed (default: true)
->>>>>>> 5c912641
 
 ### Telemetry Options
 
